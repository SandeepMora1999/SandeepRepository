import base64 from 'base64-arraybuffer'
import api from './api'
import ws from './ws'
import db from './db'
import crypto from './Crypto'
import localData from './localData'
import config from './config'
import errors from './errors'
import statusCodes from './statusCodes'

const _parseGenericErrors = (e) => {
  if (e.response) {
    if (e.response.data === 'App ID not valid') {
      throw new errors.AppIdNotValid(e.response.status)
    } else if (e.response.status === statusCodes['Internal Server Error']) {
      throw new errors.InternalServerError
    } else if (e.response.status === statusCodes['Gateway Timeout']) {
      throw new errors.Timeout
    }
  } else if (e.message && e.message.includes('timeout')) {
    throw new errors.Timeout
  }
}

const _connectWebSocket = async (appId, sessionId, username, seed, signingUp) => {
  try {
    const seedString = await ws.connect(appId, sessionId, username, seed, signingUp)
    return seedString
  } catch (e) {
    _parseGenericErrors(e)

    if (e.message === 'Web Socket already connected') {
      throw new errors.UserAlreadySignedIn(e.username)
    } else if (e.message === 'Canceled') {
      throw new errors.UserCanceledSignIn('Canceled', e.username)
    }
<<<<<<< HEAD

    throw e
  }
}

const _parseGenericUsernamePasswordError = (e) => {
  if (e.response) {
    if (e.response.data.error === 'UsernameTooLong') {
      throw new errors.UsernameTooLong(e.response.data.maxLength)
    } else if (e.response.data.error === 'PasswordTooShort') {
      throw new errors.PasswordTooShort(e.response.data.minLength)
    } else if (e.response.data.error === 'PasswordTooLong') {
      throw new errors.PasswordTooLong(e.response.data.maxLength)
    }
  }
}

=======

    throw e
  }
}

const _parseGenericUsernamePasswordError = (e) => {
  if (e.response) {
    if (e.response.data.error === 'UsernameTooLong') {
      throw new errors.UsernameTooLong(e.response.data.maxLen)
    } else if (e.response.data.error === 'PasswordTooShort') {
      throw new errors.PasswordTooShort(e.response.data.minLen)
    } else if (e.response.data.error === 'PasswordTooLong') {
      throw new errors.PasswordTooLong(e.response.data.maxLen)
    }
  }
}

>>>>>>> 72a056ef
const _validateSignUpOrSignInInput = (username, password) => {
  if (!username) throw new errors.UsernameCannotBeBlank
  if (!password) throw new errors.PasswordCannotBeBlank

  if (typeof username !== 'string') throw new errors.UsernameMustBeString
  if (typeof password !== 'string') throw new errors.PasswordMustBeString
}

<<<<<<< HEAD
const _generateKeysAndSignUp = async (username, password, seed) => {
=======
const _generateKeysAndSignUp = async (username, password, seed, email, profile) => {
>>>>>>> 72a056ef
  const masterKey = await crypto.hkdf.importMasterKey(seed)

  const encryptionKeySalt = crypto.hkdf.generateSalt()
  const dhKeySalt = crypto.hkdf.generateSalt()
  const hmacKeySalt = crypto.hkdf.generateSalt()

  const dhPrivateKey = await crypto.diffieHellman.importKeyFromMaster(masterKey, dhKeySalt)
  const publicKey = crypto.diffieHellman.getPublicKey(dhPrivateKey)

  try {
    const session = await api.auth.signUp(
      username,
      password,
      base64.encode(publicKey),
      base64.encode(encryptionKeySalt),
      base64.encode(dhKeySalt),
<<<<<<< HEAD
      base64.encode(hmacKeySalt)
=======
      base64.encode(hmacKeySalt),
      email,
      profile
>>>>>>> 72a056ef
    )
    return session
  } catch (e) {
    _parseGenericErrors(e)
    _parseGenericUsernamePasswordError(e)
<<<<<<< HEAD

    if (e.response && e.response.status === statusCodes['Conflict']) {
      throw new errors.UsernameAlreadyExists(username)
    }

    throw e
  }
}

const signUp = async (username, password) => {
  try {
    _validateSignUpOrSignInInput(username, password)

    const appId = config.getAppId()
    const lowerCaseUsername = username.toLowerCase()
    const seed = await crypto.generateSeed()

    const session = await _generateKeysAndSignUp(lowerCaseUsername, password, seed)
    const { sessionId, creationDate } = session

    const seedString = base64.encode(seed)
    // Warning: if user hits the sign up button twice,
    // it's possible the seed will be overwritten here and will be lost
    localData.saveSeedString(lowerCaseUsername, seedString)

    localData.signInSession(lowerCaseUsername, sessionId, creationDate)

    const signingUp = true
    await _connectWebSocket(appId, sessionId, lowerCaseUsername, seedString, signingUp)
    return { username: lowerCaseUsername, key: seedString }
  } catch (e) {

    switch (e.name) {
      case 'UsernameAlreadyExists':
      case 'UsernameCannotBeBlank':
      case 'UsernameMustBeString':
      case 'UsernameTooLong':
      case 'PasswordCannotBeBlank':
      case 'PasswordTooShort':
      case 'PasswordTooLong':
      case 'PasswordMustBeString':
      case 'AppIdNotSet':
      case 'AppIdNotValid':
      case 'UserAlreadySignedIn':
      case 'ServiceUnavailable':
        throw e

      default:
        throw new errors.ServiceUnavailable
    }

  }
}

const signOut = async () => {
  try {
    if (!ws.connected) throw new errors.UserNotSignedIn

    try {
      await ws.signOut()
    } catch (e) {
      _parseGenericErrors(e)
      throw e
    }

  } catch (e) {

    switch (e.name) {
      case 'UserNotSignedIn':
      case 'ServiceUnavailable':
        throw e

      default:
        throw new errors.ServiceUnavailable
    }
  }
}

const _signInWrapper = async (username, password) => {
  try {
    const session = await api.auth.signIn(username, password)
    return session
  } catch (e) {
    _parseGenericErrors(e)
    _parseGenericUsernamePasswordError(e)

    if (e.response && e.response.data === 'Invalid password') {
      throw new errors.UsernameOrPasswordMismatch
    }
=======

    if (e.response) {
      const status = e.response.status
      const data = e.response.data

      if (status === statusCodes['Conflict']) {
        throw new errors.UsernameAlreadyExists(username)
      } else {
        switch (data.error) {
          case 'EmailNotValid':
            throw new errors.EmailNotValid

          case 'ProfileMustBeObject':
            throw new errors.ProfileMustBeObject

          case 'ProfileKeyMustBeString':
            throw new errors.ProfileKeyMustBeString(data.key)

          case 'ProfileKeyTooLong':
            throw new errors.ProfileKeyTooLong(data.maxLen, data.key)

          case 'ProfileValueMustBeString':
            throw new errors.ProfileValueMustBeString(data.key, data.value)

          case 'ProfileValueTooLong':
            throw new errors.ProfileValueTooLong(data.maxLen, data.key, data.value)

          case 'ProfileHasTooManyKeys':
            throw new errors.ProfileHasTooManyKeys(data.maxKeys)

          case 'ProfileCannotBeEmpty':
            throw new errors.ProfileCannotBeEmpty
        }
      }
    }

    throw e
  }
}

const _buildUserResult = (username, key, email, profile) => {
  const result = { username, key }

  if (email) result.email = email
  if (profile) result.profile = profile

  return result
}

const _validateProfile = (profile) => {
  if (typeof profile !== 'object') throw new errors.ProfileMustBeObject

  let keyExists = false
  for (const key in profile) {
    keyExists = true

    if (typeof key !== 'string') throw new errors.ProfileKeyMustBeString(key)

    const value = profile[key]
    if (value) {
      if (typeof value !== 'string') throw new errors.ProfileValueMustBeString(key, value)
    }
  }

  if (!keyExists) throw new errors.ProfileCannotBeEmpty
}

const signUp = async (username, password, email, profile) => {
  try {
    _validateSignUpOrSignInInput(username, password)
    if (profile) _validateProfile(profile)

    const appId = config.getAppId()
    const lowerCaseUsername = username.toLowerCase()
    const seed = await crypto.generateSeed()

    const lowerCaseEmail = email && email.toLowerCase()

    const session = await _generateKeysAndSignUp(lowerCaseUsername, password, seed, lowerCaseEmail, profile)
    const { sessionId, creationDate } = session

    const seedString = base64.encode(seed)
    // Warning: if user hits the sign up button twice,
    // it's possible the seed will be overwritten here and will be lost
    localData.saveSeedString(lowerCaseUsername, seedString)

    localData.signInSession(lowerCaseUsername, sessionId, creationDate)

    const signingUp = true
    await _connectWebSocket(appId, sessionId, lowerCaseUsername, seedString, signingUp)

    return _buildUserResult(lowerCaseUsername, seedString, lowerCaseEmail, profile)
  } catch (e) {

    switch (e.name) {
      case 'UsernameAlreadyExists':
      case 'UsernameCannotBeBlank':
      case 'UsernameMustBeString':
      case 'UsernameTooLong':
      case 'PasswordCannotBeBlank':
      case 'PasswordTooShort':
      case 'PasswordTooLong':
      case 'PasswordMustBeString':
      case 'EmailNotValid':
      case 'ProfileMustBeObject':
      case 'ProfileCannotBeEmpty':
      case 'ProfileHasTooManyKeys':
      case 'ProfileKeyMustBeString':
      case 'ProfileKeyTooLong':
      case 'ProfileValueMustBeString':
      case 'ProfileValueTooLong':
      case 'AppIdNotSet':
      case 'AppIdNotValid':
      case 'UserAlreadySignedIn':
      case 'ServiceUnavailable':
        throw e

      default:
        throw new errors.ServiceUnavailable
    }

  }
}

const signOut = async () => {
  try {
    if (!ws.connected) throw new errors.UserNotSignedIn

    try {
      await ws.signOut()
    } catch (e) {
      _parseGenericErrors(e)
      throw e
    }

  } catch (e) {

    switch (e.name) {
      case 'UserNotSignedIn':
      case 'ServiceUnavailable':
        throw e

      default:
        throw new errors.ServiceUnavailable
    }
  }
}

const _signInWrapper = async (username, password) => {
  try {
    const { session, email, profile } = await api.auth.signIn(username, password)
    return { session, email, profile }
  } catch (e) {
    _parseGenericErrors(e)
    _parseGenericUsernamePasswordError(e)

    if (e.response && e.response.data === 'Invalid password') {
      throw new errors.UsernameOrPasswordMismatch
    }
>>>>>>> 72a056ef

    throw e
  }
}
<<<<<<< HEAD

const signIn = async (username, password) => {
  try {
    _validateSignUpOrSignInInput(username, password)

    const appId = config.getAppId()

    const lowerCaseUsername = username.toLowerCase()

    const session = await _signInWrapper(lowerCaseUsername, password)
    const { sessionId, creationDate } = session

    localData.signInSession(lowerCaseUsername, sessionId, creationDate)

    const savedSeedString = localData.getSeedString(lowerCaseUsername) // might be null if does not have seed saved

    const seedString = await _connectWebSocket(appId, sessionId, username, savedSeedString)
    return { username: lowerCaseUsername, key: seedString }
  } catch (e) {

    switch (e.name) {
      case 'UsernameOrPasswordMismatch':
      case 'UsernameCannotBeBlank':
      case 'UsernameTooLong':
      case 'UsernameMustBeString':
      case 'PasswordCannotBeBlank':
      case 'PasswordTooShort':
      case 'PasswordTooLong':
      case 'PasswordMustBeString':
      case 'AppIdNotSet':
      case 'AppIdNotValid':
      case 'UserAlreadySignedIn':
      case 'UserCanceledSignIn':
      case 'ServiceUnavailable':
        throw e

      default:
        throw new errors.ServiceUnavailable
    }

  }
}

const getLastUsedUsername = () => {
  const lastUsedSession = localData.getCurrentSession()
  if (!lastUsedSession) return undefined
  else return lastUsedSession.username
}

const signInWithSession = async () => {
  try {
    const appId = config.getAppId()

=======

const signIn = async (username, password) => {
  try {
    _validateSignUpOrSignInInput(username, password)

    const appId = config.getAppId()

    const lowerCaseUsername = username.toLowerCase()

    const { session, email, profile } = await _signInWrapper(lowerCaseUsername, password)
    const { sessionId, creationDate } = session

    localData.signInSession(lowerCaseUsername, sessionId, creationDate)

    const savedSeedString = localData.getSeedString(lowerCaseUsername) // might be null if does not have seed saved

    const seedString = await _connectWebSocket(appId, sessionId, username, savedSeedString)

    return _buildUserResult(lowerCaseUsername, seedString, email, profile)
  } catch (e) {

    switch (e.name) {
      case 'UsernameOrPasswordMismatch':
      case 'UsernameCannotBeBlank':
      case 'UsernameTooLong':
      case 'UsernameMustBeString':
      case 'PasswordCannotBeBlank':
      case 'PasswordTooShort':
      case 'PasswordTooLong':
      case 'PasswordMustBeString':
      case 'AppIdNotSet':
      case 'AppIdNotValid':
      case 'UserAlreadySignedIn':
      case 'UserCanceledSignIn':
      case 'ServiceUnavailable':
        throw e

      default:
        throw new errors.ServiceUnavailable
    }

  }
}

const getLastUsedUsername = () => {
  const lastUsedSession = localData.getCurrentSession()
  if (!lastUsedSession) return undefined
  else return lastUsedSession.username
}

const signInWithSession = async () => {
  try {
    const appId = config.getAppId()

>>>>>>> 72a056ef
    const currentSession = localData.getCurrentSession()
    if (!currentSession) return {}

    const { signedIn, username, sessionId } = currentSession
    if (!signedIn) return { lastUsedUsername: username }

<<<<<<< HEAD
    try {
      await api.auth.signInWithSession(sessionId)
=======
    let apiSignInWithSessionResult
    try {
      apiSignInWithSessionResult = await api.auth.signInWithSession(sessionId)
>>>>>>> 72a056ef
    } catch (e) {
      _parseGenericErrors(e)

      if (e.response && e.response.data === 'Session invalid') {
        return { lastUsedUsername: username }
      }

      throw e
    }
<<<<<<< HEAD

    const savedSeedString = localData.getSeedString(username) // might be null if does not have seed saved
    const seedString = await _connectWebSocket(appId, sessionId, username, savedSeedString)
    return { user: { username, key: seedString } }
=======
    const { email, profile } = apiSignInWithSessionResult

    const savedSeedString = localData.getSeedString(username) // might be null if does not have seed saved
    const seedString = await _connectWebSocket(appId, sessionId, username, savedSeedString)
    return { user: _buildUserResult(username, seedString, email, profile) }
>>>>>>> 72a056ef
  } catch (e) {

    switch (e.name) {
      case 'AppIdNotSet':
      case 'AppIdNotValid':
      case 'UserAlreadySignedIn':
      case 'UserCanceledSignIn':
      case 'ServiceUnavailable':
        throw e

      default:
        throw new errors.ServiceUnavailable
    }

  }
}

const grantDatabaseAccess = async (dbName, username, readOnly) => {
  if (!ws.keys.init) return

  const database = db.getOpenDb(dbName)

  const lowerCaseUsername = username.toLowerCase()

  let action = 'GetPublicKey'
  let params = { username: lowerCaseUsername }
  const granteePublicKeyResponse = await ws.request(action, params)
  const granteePublicKey = granteePublicKeyResponse.data

  await ws.grantDatabaseAccess(database, username, granteePublicKey, readOnly)
}

export default {
  signUp,
  signOut,
  signIn,
  getLastUsedUsername,
  signInWithSession,
  grantDatabaseAccess,
}<|MERGE_RESOLUTION|>--- conflicted
+++ resolved
@@ -34,25 +34,6 @@
     } else if (e.message === 'Canceled') {
       throw new errors.UserCanceledSignIn('Canceled', e.username)
     }
-<<<<<<< HEAD
-
-    throw e
-  }
-}
-
-const _parseGenericUsernamePasswordError = (e) => {
-  if (e.response) {
-    if (e.response.data.error === 'UsernameTooLong') {
-      throw new errors.UsernameTooLong(e.response.data.maxLength)
-    } else if (e.response.data.error === 'PasswordTooShort') {
-      throw new errors.PasswordTooShort(e.response.data.minLength)
-    } else if (e.response.data.error === 'PasswordTooLong') {
-      throw new errors.PasswordTooLong(e.response.data.maxLength)
-    }
-  }
-}
-
-=======
 
     throw e
   }
@@ -70,7 +51,6 @@
   }
 }
 
->>>>>>> 72a056ef
 const _validateSignUpOrSignInInput = (username, password) => {
   if (!username) throw new errors.UsernameCannotBeBlank
   if (!password) throw new errors.PasswordCannotBeBlank
@@ -79,11 +59,7 @@
   if (typeof password !== 'string') throw new errors.PasswordMustBeString
 }
 
-<<<<<<< HEAD
-const _generateKeysAndSignUp = async (username, password, seed) => {
-=======
 const _generateKeysAndSignUp = async (username, password, seed, email, profile) => {
->>>>>>> 72a056ef
   const masterKey = await crypto.hkdf.importMasterKey(seed)
 
   const encryptionKeySalt = crypto.hkdf.generateSalt()
@@ -100,109 +76,14 @@
       base64.encode(publicKey),
       base64.encode(encryptionKeySalt),
       base64.encode(dhKeySalt),
-<<<<<<< HEAD
-      base64.encode(hmacKeySalt)
-=======
       base64.encode(hmacKeySalt),
       email,
       profile
->>>>>>> 72a056ef
     )
     return session
   } catch (e) {
     _parseGenericErrors(e)
     _parseGenericUsernamePasswordError(e)
-<<<<<<< HEAD
-
-    if (e.response && e.response.status === statusCodes['Conflict']) {
-      throw new errors.UsernameAlreadyExists(username)
-    }
-
-    throw e
-  }
-}
-
-const signUp = async (username, password) => {
-  try {
-    _validateSignUpOrSignInInput(username, password)
-
-    const appId = config.getAppId()
-    const lowerCaseUsername = username.toLowerCase()
-    const seed = await crypto.generateSeed()
-
-    const session = await _generateKeysAndSignUp(lowerCaseUsername, password, seed)
-    const { sessionId, creationDate } = session
-
-    const seedString = base64.encode(seed)
-    // Warning: if user hits the sign up button twice,
-    // it's possible the seed will be overwritten here and will be lost
-    localData.saveSeedString(lowerCaseUsername, seedString)
-
-    localData.signInSession(lowerCaseUsername, sessionId, creationDate)
-
-    const signingUp = true
-    await _connectWebSocket(appId, sessionId, lowerCaseUsername, seedString, signingUp)
-    return { username: lowerCaseUsername, key: seedString }
-  } catch (e) {
-
-    switch (e.name) {
-      case 'UsernameAlreadyExists':
-      case 'UsernameCannotBeBlank':
-      case 'UsernameMustBeString':
-      case 'UsernameTooLong':
-      case 'PasswordCannotBeBlank':
-      case 'PasswordTooShort':
-      case 'PasswordTooLong':
-      case 'PasswordMustBeString':
-      case 'AppIdNotSet':
-      case 'AppIdNotValid':
-      case 'UserAlreadySignedIn':
-      case 'ServiceUnavailable':
-        throw e
-
-      default:
-        throw new errors.ServiceUnavailable
-    }
-
-  }
-}
-
-const signOut = async () => {
-  try {
-    if (!ws.connected) throw new errors.UserNotSignedIn
-
-    try {
-      await ws.signOut()
-    } catch (e) {
-      _parseGenericErrors(e)
-      throw e
-    }
-
-  } catch (e) {
-
-    switch (e.name) {
-      case 'UserNotSignedIn':
-      case 'ServiceUnavailable':
-        throw e
-
-      default:
-        throw new errors.ServiceUnavailable
-    }
-  }
-}
-
-const _signInWrapper = async (username, password) => {
-  try {
-    const session = await api.auth.signIn(username, password)
-    return session
-  } catch (e) {
-    _parseGenericErrors(e)
-    _parseGenericUsernamePasswordError(e)
-
-    if (e.response && e.response.data === 'Invalid password') {
-      throw new errors.UsernameOrPasswordMismatch
-    }
-=======
 
     if (e.response) {
       const status = e.response.status
@@ -362,12 +243,10 @@
     if (e.response && e.response.data === 'Invalid password') {
       throw new errors.UsernameOrPasswordMismatch
     }
->>>>>>> 72a056ef
 
     throw e
   }
 }
-<<<<<<< HEAD
 
 const signIn = async (username, password) => {
   try {
@@ -377,7 +256,7 @@
 
     const lowerCaseUsername = username.toLowerCase()
 
-    const session = await _signInWrapper(lowerCaseUsername, password)
+    const { session, email, profile } = await _signInWrapper(lowerCaseUsername, password)
     const { sessionId, creationDate } = session
 
     localData.signInSession(lowerCaseUsername, sessionId, creationDate)
@@ -385,7 +264,8 @@
     const savedSeedString = localData.getSeedString(lowerCaseUsername) // might be null if does not have seed saved
 
     const seedString = await _connectWebSocket(appId, sessionId, username, savedSeedString)
-    return { username: lowerCaseUsername, key: seedString }
+
+    return _buildUserResult(lowerCaseUsername, seedString, email, profile)
   } catch (e) {
 
     switch (e.name) {
@@ -421,76 +301,15 @@
   try {
     const appId = config.getAppId()
 
-=======
-
-const signIn = async (username, password) => {
-  try {
-    _validateSignUpOrSignInInput(username, password)
-
-    const appId = config.getAppId()
-
-    const lowerCaseUsername = username.toLowerCase()
-
-    const { session, email, profile } = await _signInWrapper(lowerCaseUsername, password)
-    const { sessionId, creationDate } = session
-
-    localData.signInSession(lowerCaseUsername, sessionId, creationDate)
-
-    const savedSeedString = localData.getSeedString(lowerCaseUsername) // might be null if does not have seed saved
-
-    const seedString = await _connectWebSocket(appId, sessionId, username, savedSeedString)
-
-    return _buildUserResult(lowerCaseUsername, seedString, email, profile)
-  } catch (e) {
-
-    switch (e.name) {
-      case 'UsernameOrPasswordMismatch':
-      case 'UsernameCannotBeBlank':
-      case 'UsernameTooLong':
-      case 'UsernameMustBeString':
-      case 'PasswordCannotBeBlank':
-      case 'PasswordTooShort':
-      case 'PasswordTooLong':
-      case 'PasswordMustBeString':
-      case 'AppIdNotSet':
-      case 'AppIdNotValid':
-      case 'UserAlreadySignedIn':
-      case 'UserCanceledSignIn':
-      case 'ServiceUnavailable':
-        throw e
-
-      default:
-        throw new errors.ServiceUnavailable
-    }
-
-  }
-}
-
-const getLastUsedUsername = () => {
-  const lastUsedSession = localData.getCurrentSession()
-  if (!lastUsedSession) return undefined
-  else return lastUsedSession.username
-}
-
-const signInWithSession = async () => {
-  try {
-    const appId = config.getAppId()
-
->>>>>>> 72a056ef
     const currentSession = localData.getCurrentSession()
     if (!currentSession) return {}
 
     const { signedIn, username, sessionId } = currentSession
     if (!signedIn) return { lastUsedUsername: username }
 
-<<<<<<< HEAD
-    try {
-      await api.auth.signInWithSession(sessionId)
-=======
     let apiSignInWithSessionResult
     try {
       apiSignInWithSessionResult = await api.auth.signInWithSession(sessionId)
->>>>>>> 72a056ef
     } catch (e) {
       _parseGenericErrors(e)
 
@@ -500,18 +319,11 @@
 
       throw e
     }
-<<<<<<< HEAD
-
-    const savedSeedString = localData.getSeedString(username) // might be null if does not have seed saved
-    const seedString = await _connectWebSocket(appId, sessionId, username, savedSeedString)
-    return { user: { username, key: seedString } }
-=======
     const { email, profile } = apiSignInWithSessionResult
 
     const savedSeedString = localData.getSeedString(username) // might be null if does not have seed saved
     const seedString = await _connectWebSocket(appId, sessionId, username, savedSeedString)
     return { user: _buildUserResult(username, seedString, email, profile) }
->>>>>>> 72a056ef
   } catch (e) {
 
     switch (e.name) {
