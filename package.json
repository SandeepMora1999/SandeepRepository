{
  "name": "encrypted.dev",
  "version": "0.0.1",
  "description": "An end-to-end encrypted framework for web and mobile apps.",
  "main": "./proof-of-concept/server/app.js",
  "scripts": {
    "postinstall": "npm-run-all -p install:sdk install:server install:admin-panel ci:poc",
    "install:sdk": "cd ./src/userbase-js && npm install",
    "install:server": "cd ./src/userbase-server && npm install",
    "install:admin-panel": "cd ./src/userbase-server/admin-panel && npm install",
    "install:poc": "cd ./src/proof-of-concept && npm install",
    "postinstall:ci": "npm-run-all -p ci:sdk ci:server ci:admin-panel && npm run ci:poc",
    "ci:sdk": "cd ./src/userbase-js && npm ci",
    "ci:server": "cd ./src/userbase-server && npm ci",
    "ci:admin-panel": "cd ./src/userbase-server/admin-panel && npm ci",
    "ci:poc": "cd ./src/proof-of-concept && npm ci",
    "clean": "rm -Rf ./src/proof-of-concept/build ./src/proof-of-concept/dist ./src/userbase-server/admin-panel/dist",
    "build": "npm run clean && npm-run-all -p build:client build:server build:admin-panel && npm run copy:admin-panel:to-build",
    "build:client": "cd ./src/proof-of-concept && npm run build:client",
    "build:server": "cd ./src/proof-of-concept && npm run build:server",
    "build:admin-panel": "cd ./src/userbase-server/admin-panel && npm run build",
    "copy:admin-panel:to-build": "mkdir ./src/proof-of-concept/build/node_modules/userbase-server/admin-panel && cp -R ./src/userbase-server/admin-panel/dist ./src/proof-of-concept/build/node_modules/userbase-server/admin-panel/dist",
    "start": "npm-run-all -r -p watch:client watch:server watch:admin-panel",
    "start:prod": "npm stop && node ./node_modules/forever/bin/forever --minUptime 5000 --spinSleepTime 1000 -l ../logs/encd.log -p $(pwd) -a start ./src/proof-of-concept/build/app.js",
    "stop": "node ./node_modules/forever/bin/forever stopall",
    "watch:client": "cd ./src/proof-of-concept && npm run watch:client",
    "watch:server": "NODE_ENV=development nodemon --ignore 'src/userbase-js/' --ignore 'src/proof-of-concept/client/' --exec 'babel-node ./src/proof-of-concept/server/app.js --presets @babel/preset-env' | pino-pretty",
    "watch:admin-panel": "cd ./src/userbase-server/admin-panel && npm run start",
    "deploy:infra": "./deploy/deploy-infra.sh",
    "rm:sdk": "cd ./src/userbase-js && rm -rf node_modules",
    "rm:server": "cd ./src/userbase-server && rm -rf node_modules",
    "rm:poc": "cd ./src/proof-of-concept && rm -rf node_modules",
    "rm:all": "npm-run-all -p rm:sdk rm:server rm:poc",
    "build:userbase-js:npm": "rm -Rf ./npm_build/userbase-js && cd ./src/proof-of-concept && npm run build:userbase-js:npm && npm run copy:userbase-js:files",
    "patch:userbase-js:npm": "cd ./src/userbase-js && printf 'Input patch commit message: ' && read message && npm version patch -m '$message' && npm run copy:userbase-js:files",
    "publish:userbase-js:npm": "cd ./npm_build/userbase-js && npm publish",
    "build:userbase-server:npm": "npm-run-all -p transpile:userbase-server:npm build:admin-panel && npm run copy:admin-panel:to-npm-build",
    "transpile:userbase-server:npm": "babel src/userbase-server/ --presets=@babel/preset-env --plugins=@babel/transform-runtime --out-dir ./npm_build/userbase-server --source-maps --ignore src/userbase-server/node_modules,src/userbase-server/admin-panel/ && npm run copy:userbase-server:files",
    "copy:userbase-server:files": "rsync -am --exclude='*.js' --exclude='node_modules' --exclude='admin-panel' ./src/userbase-server/ ./npm_build/userbase-server",
    "copy:admin-panel:to-npm-build": "mkdir -p ./npm_build/userbase-server/admin-panel/dist && cp -R ./src/userbase-server/admin-panel/dist/ ./npm_build/userbase-server/admin-panel/dist/",
<<<<<<< HEAD
    "patch:server": "cd ./src/userbase-server && printf 'Input patch commit message: ' && read message && npm version patch -m '$message' && cd ../.. && npm run copy:serverfiles",
    "publish:server": "cd ./npm_build/userbase-server && npm publish",
    "build:sdk-script": "rm -Rf ./build/script && npm run transpile:sdk && webpack --mode production --config ./src/userbase-js/webpack.config.js",
    "test:setup": "npm run build:sdk-script && cp ./build/script/userbase-*.js ./build/script/userbase-latest.js && npm start &",
    "test": "npm run test:setup && npx cypress open"
=======
    "patch:userbase-server:npm": "cd ./src/userbase-server && printf 'Input patch commit message: ' && read message && npm version patch -m '$message' && cd ../.. && npm run copy:userbase-server:files",
    "publish:userbase-server:npm": "cd ./npm_build/userbase-server && npm publish",
    "build:userbase-js:script": "rm -Rf ./build/script && cd ./src/proof-of-concept && npm run build:userbase-js:script",
    "test:setup": "npm run build:userbase-js:script && cp ./build/script/userbase-*.js ./build/script/userbase-latest.js && npm start &",
    "test:start": "npm run test:setup && npx cypress open"
>>>>>>> 1d396651
  },
  "repository": "https://github.com/dvassallo/encrypted.dev",
  "keywords": [],
  "author": "",
  "license": "MIT",
  "engines": {
    "node": ">=4.3.2"
  },
  "devDependencies": {
    "@babel/cli": "^7.6.2",
    "@babel/core": "^7.4.5",
    "@babel/node": "^7.4.5",
    "@babel/plugin-transform-runtime": "^7.6.2",
    "@babel/preset-env": "^7.4.5",
    "babel-eslint": "^10.0.1",
    "babel-loader": "^8.0.6",
    "cypress": "^3.6.0",
    "eslint": "^6.5.1",
    "eslint-loader": "^3.0.2",
    "eslint-plugin-cypress": "^2.7.0",
    "eslint-plugin-react": "^7.16.0",
    "forever": "^1.0.0",
    "nodemon": "^1.19.1",
    "npm-run-all": "^4.1.5",
    "pino-pretty": "^3.2.0",
    "source-map-loader": "^0.2.4",
    "webpack": "^4.41.2",
    "webpack-cli": "^3.3.9"
  },
  "optionalDependencies": {
    "bufferutil": "^4.0.1",
    "utf-8-validate": "^5.0.2"
  }
}<|MERGE_RESOLUTION|>--- conflicted
+++ resolved
@@ -38,19 +38,11 @@
     "transpile:userbase-server:npm": "babel src/userbase-server/ --presets=@babel/preset-env --plugins=@babel/transform-runtime --out-dir ./npm_build/userbase-server --source-maps --ignore src/userbase-server/node_modules,src/userbase-server/admin-panel/ && npm run copy:userbase-server:files",
     "copy:userbase-server:files": "rsync -am --exclude='*.js' --exclude='node_modules' --exclude='admin-panel' ./src/userbase-server/ ./npm_build/userbase-server",
     "copy:admin-panel:to-npm-build": "mkdir -p ./npm_build/userbase-server/admin-panel/dist && cp -R ./src/userbase-server/admin-panel/dist/ ./npm_build/userbase-server/admin-panel/dist/",
-<<<<<<< HEAD
-    "patch:server": "cd ./src/userbase-server && printf 'Input patch commit message: ' && read message && npm version patch -m '$message' && cd ../.. && npm run copy:serverfiles",
-    "publish:server": "cd ./npm_build/userbase-server && npm publish",
-    "build:sdk-script": "rm -Rf ./build/script && npm run transpile:sdk && webpack --mode production --config ./src/userbase-js/webpack.config.js",
-    "test:setup": "npm run build:sdk-script && cp ./build/script/userbase-*.js ./build/script/userbase-latest.js && npm start &",
-    "test": "npm run test:setup && npx cypress open"
-=======
     "patch:userbase-server:npm": "cd ./src/userbase-server && printf 'Input patch commit message: ' && read message && npm version patch -m '$message' && cd ../.. && npm run copy:userbase-server:files",
     "publish:userbase-server:npm": "cd ./npm_build/userbase-server && npm publish",
     "build:userbase-js:script": "rm -Rf ./build/script && cd ./src/proof-of-concept && npm run build:userbase-js:script",
     "test:setup": "npm run build:userbase-js:script && cp ./build/script/userbase-*.js ./build/script/userbase-latest.js && npm start &",
-    "test:start": "npm run test:setup && npx cypress open"
->>>>>>> 1d396651
+    "test": "npm run test:setup && npx cypress open"
   },
   "repository": "https://github.com/dvassallo/encrypted.dev",
   "keywords": [],
